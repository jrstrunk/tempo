--- conflicted
+++ resolved
@@ -1,9 +1,5 @@
 name = "gtempo"
-<<<<<<< HEAD
-version = "6.2.0-rc.1"
-=======
 version = "6.2.0"
->>>>>>> 7feb1f7f
 
 # Fill out these fields if you intend to generate HTML documentation or publish
 # your project to the Hex package manager.
